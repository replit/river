import NodeWs, { WebSocketServer } from 'ws';
import http from 'node:http';
import {
  Err,
  Ok,
  PayloadType,
  Procedure,
  Result,
  ProcedureErrorSchemaType,
  RequestReaderErrorSchema,
  ResponseReaderErrorSchema,
  ServiceContext,
  ProcedureHandlerContext,
  UNCAUGHT_ERROR_CODE,
} from '../router';
import { Static } from '@sinclair/typebox';
import {
  OpaqueTransportMessage,
  PartialTransportMessage,
  currentProtocolVersion,
} from '../transport/message';
import { coerceErrorString } from './stringify';
import { Transport } from '../transport/transport';
import {
  ReadStream,
  ReadStreamImpl,
  WriteStream,
  WriteStreamImpl,
} from '../router/streams';
import { WsLike } from '../transport/impls/ws/wslike';
<<<<<<< HEAD
import { defaultTransportOptions } from '../transport/options';
import { BaseErrorSchemaType } from '../router/result';
=======
import {
  defaultClientTransportOptions,
  defaultTransportOptions,
} from '../transport/options';
import { generateId } from '../transport/id';
>>>>>>> c4c07d78
import { Connection } from '../transport/connection';
import { SessionState } from '../transport/sessionStateMachine/common';
import {
  Session,
  SessionStateGraph,
} from '../transport/sessionStateMachine/transitions';

/**
 * Creates a WebSocket client that connects to a local server at the specified port.
 * This should only be used for testing.
 * @param port - The port number to connect to.
 * @returns A Promise that resolves to a WebSocket instance.
 */
export function createLocalWebSocketClient(port: number): WsLike {
  const sock = new NodeWs(`ws://localhost:${port}`);
  sock.binaryType = 'arraybuffer';

  return sock;
}

/**
 * Creates a WebSocket server instance using the provided HTTP server.
 * Only used as helper for testing.
 * @param server - The HTTP server instance to use for the WebSocket server.
 * @returns A Promise that resolves to the created WebSocket server instance.
 */
export function createWebSocketServer(server: http.Server) {
  return new WebSocketServer({ server });
}

/**
 * Starts listening on the given server and returns the automatically allocated port number.
 * This should only be used for testing.
 * @param server - The http server to listen on.
 * @returns A promise that resolves with the allocated port number.
 * @throws An error if a port cannot be allocated.
 */
export function onWsServerReady(server: http.Server): Promise<number> {
  return new Promise((resolve, reject) => {
    server.listen(() => {
      const addr = server.address();
      if (typeof addr === 'object' && addr) {
        resolve(addr.port);
      } else {
        reject(new Error("couldn't find a port to allocate"));
      }
    });
  });
}

export function getIteratorFromStream<T, E extends Static<BaseErrorSchemaType>>(
  readStream: ReadStream<T, E>,
) {
  return readStream[Symbol.asyncIterator]();
}

/**
 * Retrieves the next value from an async iterable iterator.
 * @param iter The async iterable iterator.
 * @returns A promise that resolves to the next value from the iterator.
 */
export async function iterNext<T>(iter: {
  next(): Promise<
    | {
        done: false;
        value: T;
      }
    | {
        done: true;
        value: undefined;
      }
  >;
}) {
  return await iter.next().then((res) => res.value as T);
}

export function payloadToTransportMessage<Payload>(
  payload: Payload,
): PartialTransportMessage<Payload> {
  return {
    streamId: 'stream',
    controlFlags: 0,
    payload,
  };
}

export function createDummyTransportMessage() {
  return payloadToTransportMessage({
    msg: 'cool',
    test: Math.random(),
  });
}

/**
 * Waits for a message on the transport.
 * @param {Transport} t - The transport to listen to.
 * @param filter - An optional filter function to apply to the received messages.
 * @returns A promise that resolves with the payload of the first message that passes the filter.
 */
export async function waitForMessage(
  t: Transport<Connection>,
  filter?: (msg: OpaqueTransportMessage) => boolean,
  rejectMismatch?: boolean,
) {
  return new Promise((resolve, reject) => {
    function cleanup() {
      t.removeEventListener('message', onMessage);
    }

    function onMessage(msg: OpaqueTransportMessage) {
      if (!filter || filter(msg)) {
        cleanup();
        resolve(msg.payload);
      } else if (rejectMismatch) {
        cleanup();
        reject(new Error('message didnt match the filter'));
      }
    }

    t.addEventListener('message', onMessage);
  });
}

function catchProcError(err: unknown) {
  const errorMsg = coerceErrorString(err);
  return Err({ code: UNCAUGHT_ERROR_CODE, message: errorMsg });
}

export const testingSessionOptions = defaultTransportOptions;
export const testingClientSessionOptions = defaultClientTransportOptions;

export function dummySession() {
  return SessionStateGraph.entrypoints.NoConnection(
    'client',
    'server',
    {
      onSessionGracePeriodElapsed: () => {
        /* noop */
      },
    },
    testingSessionOptions,
    currentProtocolVersion,
  );
}

function dummyCtx<State>(
  state: State,
  session: Session<Connection>,
  extendedContext?: Omit<ServiceContext, 'state'>,
): ProcedureHandlerContext<State> {
  return {
    ...extendedContext,
    state,
    sessionId: session.id,
    from: session.from,
    metadata: {},
    abortController: new AbortController(),
    clientAbortSignal: new AbortController().signal,
    onRequestFinished: () => undefined,
  };
}

export function asClientRpc<
  State extends object,
  Init extends PayloadType,
  Output extends PayloadType,
  Err extends ProcedureErrorSchemaType,
>(
  state: State,
  proc: Procedure<State, 'rpc', Init, null, Output, Err>,
  extendedContext?: Omit<ServiceContext, 'state'>,
  session: Session<Connection> = dummySession(),
) {
  return async (
    msg: Static<Init>,
  ): Promise<
    Result<
      Static<Output>,
      Static<Err> | Static<typeof ResponseReaderErrorSchema>
    >
  > => {
    return proc
      .handler({
        ctx: dummyCtx(state, session, extendedContext),
        reqInit: msg,
      })
      .catch(catchProcError);
  };
}

function createResponsePipe<
  Output extends PayloadType,
  Err extends ProcedureErrorSchemaType,
>(): {
  reader: ReadStream<
    Static<Output>,
    Static<Err> | Static<typeof ResponseReaderErrorSchema>
  >;
  writer: WriteStream<Result<Static<Output>, Static<Err>>>;
} {
  const reader = new ReadStreamImpl<
    Static<Output>,
    Static<Err> | Static<typeof ResponseReaderErrorSchema>
  >(() => {
    // Make it async to simulate request going over the wire
    // using promises so that we don't get affected by fake timers.
    void Promise.resolve().then(() => {
      writer.triggerCloseRequest();
    });
  });
  const writer = new WriteStreamImpl<Result<Static<Output>, Static<Err>>>(
    (v) => {
      reader.pushValue(v);
    },
  );
  writer.onClose(() => {
    // Make it async to simulate request going over the wire
    // using promises so that we don't get affected by fake timers.
    void Promise.resolve().then(() => {
      reader.triggerClose();
    });
  });

  return { reader, writer };
}

function createRequestPipe<Input extends PayloadType>(): {
  reader: ReadStream<Static<Input>, Static<typeof RequestReaderErrorSchema>>;
  writer: WriteStream<Static<Input>>;
} {
  const reader = new ReadStreamImpl<
    Static<Input>,
    Static<typeof RequestReaderErrorSchema>
  >(() => {
    // Make it async to simulate request going over the wire
    // using promises so that we don't get affected by fake timers.
    void Promise.resolve().then(() => {
      writer.triggerCloseRequest();
    });
  });
  const writer = new WriteStreamImpl<Static<Input>>((v) => {
    reader.pushValue(Ok(v));
  });
  writer.onClose(() => {
    // Make it async to simulate request going over the wire
    // using promises so that we don't get affected by fake timers.
    void Promise.resolve().then(() => {
      reader.triggerClose();
    });
  });

  return { reader, writer };
}

export function asClientStream<
  State extends object,
  Init extends PayloadType,
  Input extends PayloadType,
  Output extends PayloadType,
  Err extends ProcedureErrorSchemaType,
>(
  state: State,
  proc: Procedure<State, 'stream', Init, Input, Output, Err>,
  reqInit?: Static<Init>,
  extendedContext?: Omit<ServiceContext, 'state'>,
  session: Session<Connection> = dummySession(),
): {
  reqWriter: WriteStream<Static<Input>>;
  resReader: ReadStream<Static<Output>, Static<Err>>;
} {
  const requestPipe = createRequestPipe<Input>();
  const responsePipe = createResponsePipe<Output, Err>();

  void proc
    .handler({
      ctx: dummyCtx(state, session, extendedContext),
      reqInit: reqInit ?? {},
      reqReader: requestPipe.reader,
      resWriter: responsePipe.writer,
    })
    .catch((err: unknown) => responsePipe.writer.write(catchProcError(err)));

  return {
    reqWriter: requestPipe.writer,
    resReader: responsePipe.reader,
  };
}

export function asClientSubscription<
  State extends object,
  Init extends PayloadType,
  Output extends PayloadType,
  Err extends ProcedureErrorSchemaType,
>(
  state: State,
  proc: Procedure<State, 'subscription', Init, null, Output, Err>,
  extendedContext?: Omit<ServiceContext, 'state'>,
  session: Session<Connection> = dummySession(),
): (msg: Static<Init>) => {
  resReader: ReadStream<Static<Output>, Static<Err>>;
} {
  const responsePipe = createResponsePipe<Output, Err>();

  return (msg: Static<Init>) => {
    void proc
      .handler({
        ctx: dummyCtx(state, session, extendedContext),
        reqInit: msg,
        resWriter: responsePipe.writer,
      })
      .catch((err: unknown) => responsePipe.writer.write(catchProcError(err)));

    return { resReader: responsePipe.reader };
  };
}

export function asClientUpload<
  State extends object,
  Init extends PayloadType,
  Input extends PayloadType,
  Output extends PayloadType,
  Err extends ProcedureErrorSchemaType,
>(
  state: State,
  proc: Procedure<State, 'upload', Init, Input, Output, Err>,
  reqInit?: Static<Init>,
  extendedContext?: Omit<ServiceContext, 'state'>,
  session: Session<Connection> = dummySession(),
): [
  WriteStream<Static<Input>>,
  () => Promise<Result<Static<Output>, Static<Err>>>,
] {
  const requestPipe = createRequestPipe<Input>();
  const result = proc
    .handler({
      ctx: dummyCtx(state, session, extendedContext),
      reqInit: reqInit ?? {},
      reqReader: requestPipe.reader,
    })
    .catch(catchProcError);

  return [requestPipe.writer, () => result];
}

export function getTransportConnections<ConnType extends Connection>(
  transport: Transport<ConnType>,
): Array<ConnType> {
  const connections = [];
  for (const session of transport.sessions.values()) {
    if (session.state === SessionState.Connected) {
      connections.push(session.conn);
    }
  }

  return connections;
}

export function numberOfConnections<ConnType extends Connection>(
  transport: Transport<ConnType>,
): number {
  return getTransportConnections(transport).length;
}

export function closeAllConnections<ConnType extends Connection>(
  transport: Transport<ConnType>,
) {
  for (const conn of getTransportConnections(transport)) {
    conn.close();
  }
}<|MERGE_RESOLUTION|>--- conflicted
+++ resolved
@@ -28,16 +28,11 @@
   WriteStreamImpl,
 } from '../router/streams';
 import { WsLike } from '../transport/impls/ws/wslike';
-<<<<<<< HEAD
-import { defaultTransportOptions } from '../transport/options';
-import { BaseErrorSchemaType } from '../router/result';
-=======
 import {
   defaultClientTransportOptions,
   defaultTransportOptions,
 } from '../transport/options';
-import { generateId } from '../transport/id';
->>>>>>> c4c07d78
+import { BaseErrorSchemaType } from '../router/result';
 import { Connection } from '../transport/connection';
 import { SessionState } from '../transport/sessionStateMachine/common';
 import {
