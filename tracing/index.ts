--- conflicted
+++ resolved
@@ -8,15 +8,7 @@
 } from '@opentelemetry/api';
 import { version as RIVER_VERSION } from '../package.json';
 import { ValidProcType } from '../router';
-<<<<<<< HEAD
-import { ClientTransport, Connection, Session } from '../transport';
-=======
-import {
-  ClientTransport,
-  Connection,
-  OpaqueTransportMessage,
-} from '../transport';
->>>>>>> 72e4fc8d
+import { ClientTransport, Connection } from '../transport';
 
 export interface PropagationContext {
   traceparent: string;
