--- conflicted
+++ resolved
@@ -354,15 +354,11 @@
           {
             input: Type.Strict(procDef.input),
             output: Type.Strict(procDef.output),
-<<<<<<< HEAD
             // Only add `description` field if the type declares it.
             ...('description' in procDef
               ? { description: procDef.description }
               : {}),
-            // Only add the `errors` field if it is non-never.
-=======
             // Only add the `errors` field if the type declares it.
->>>>>>> 863cafcd
             ...('errors' in procDef
               ? {
                   errors: Type.Strict(procDef.errors),
