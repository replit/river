--- conflicted
+++ resolved
@@ -641,33 +641,7 @@
       expect(result2.payload).toStrictEqual(weirdRecursivePayload);
     });
 
-<<<<<<< HEAD
-    test('calls service dispose methods on cleanup', async () => {
-      // setup
-      const clientTransport = getClientTransport('client');
-      const serverTransport = getServerTransport();
-      const dispose = vi.fn();
-      const services = {
-        disposable: SchemaWithDisposableState(dispose),
-      };
-      const server = createServer(serverTransport, services);
-      onTestFinished(async () => {
-        await testFinishesCleanly({
-          clientTransports: [clientTransport],
-          serverTransport,
-          server,
-        });
-      });
-
-      // test
-      await server.close();
-      expect(dispose).toBeCalledTimes(1);
-    });
-
     test('procedure can use metadata', async () => {
-=======
-    test('procedure can use metadata', async ({ onTestFinished }) => {
->>>>>>> 2ae4c586
       // setup
       const requestSchema = Type.Object({
         data: Type.String(),
