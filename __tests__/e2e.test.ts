import { assert, beforeEach, describe, expect, test, vi } from 'vitest';
<<<<<<< HEAD
import { getIteratorFromStream, iterNext } from '../util/testHelpers';
=======
import {
  closeAllConnections,
  iterNext,
  numberOfConnections,
} from '../util/testHelpers';
>>>>>>> 72e4fc8d
import { createServer } from '../router/server';
import { createClient } from '../router/client';
import {
  BinaryFileServiceSchema,
  DIV_BY_ZERO,
  FallibleServiceSchema,
  STREAM_ERROR,
  SubscribableServiceSchema,
  TestServiceSchema,
  UploadableServiceSchema,
  OrderingServiceSchema,
  NonObjectSchemas,
} from './fixtures/services';
import {
  advanceFakeTimersBySessionGrace,
  cleanupTransports,
  createPostTestCleanups,
  testFinishesCleanly,
  waitFor,
} from './fixtures/cleanup';
import { testMatrix } from './fixtures/matrix';
import { Type } from '@sinclair/typebox';
import { Procedure, ServiceSchema, Ok, UNCAUGHT_ERROR_CODE } from '../router';
import {
  createClientHandshakeOptions,
  createServerHandshakeOptions,
} from '../router/handshake';
import { TestSetupHelpers } from './fixtures/transports';

describe.each(testMatrix())(
  'client <-> server integration test ($transport.name transport, $codec.name codec)',
  async ({ transport, codec }) => {
    const opts = { codec: codec.codec };

    const { addPostTestCleanup, postTestCleanup } = createPostTestCleanups();
    let getClientTransport: TestSetupHelpers['getClientTransport'];
    let getServerTransport: TestSetupHelpers['getServerTransport'];
    beforeEach(async () => {
      const setup = await transport.setup({ client: opts, server: opts });
      getClientTransport = setup.getClientTransport;
      getServerTransport = setup.getServerTransport;
      return async () => {
        await postTestCleanup();
        await setup.cleanup();
      };
    });

    test('rpc', async () => {
      // setup
      const clientTransport = getClientTransport('client');
      const serverTransport = getServerTransport();
      const services = { test: TestServiceSchema };
      const server = createServer(serverTransport, services);
      const client = createClient<typeof services>(
        clientTransport,
        serverTransport.clientId,
      );
      addPostTestCleanup(async () => {
        await cleanupTransports([clientTransport, serverTransport]);
      });

      // test
      const result = await client.test.add.rpc({ n: 3 });
      expect(result).toStrictEqual({ ok: true, payload: { result: 3 } });
      await testFinishesCleanly({
        clientTransports: [clientTransport],
        serverTransport,
        server,
      });
    });

    test('fallible rpc', async () => {
      // setup
      const clientTransport = getClientTransport('client');
      const serverTransport = getServerTransport();
      const services = {
        fallible: FallibleServiceSchema,
      };
      const server = createServer(serverTransport, services);
      const client = createClient<typeof services>(
        clientTransport,
        serverTransport.clientId,
      );
      addPostTestCleanup(async () => {
        await cleanupTransports([clientTransport, serverTransport]);
      });

      // test
      const result = await client.fallible.divide.rpc({ a: 10, b: 2 });
      expect(result).toStrictEqual({ ok: true, payload: { result: 5 } });
      const result2 = await client.fallible.divide.rpc({ a: 10, b: 0 });
      expect(result2).toStrictEqual({
        ok: false,
        payload: {
          code: DIV_BY_ZERO,
          message: 'Cannot divide by zero',
          extras: {
            test: 'abc',
          },
        },
      });
      await testFinishesCleanly({
        clientTransports: [clientTransport],
        serverTransport,
        server,
      });
    });

    test('rpc with binary (uint8array)', async () => {
      // setup
      const clientTransport = getClientTransport('client');
      const serverTransport = getServerTransport();
      const services = {
        bin: BinaryFileServiceSchema,
      };
      const server = createServer(serverTransport, services);
      const client = createClient<typeof services>(
        clientTransport,
        serverTransport.clientId,
      );
      addPostTestCleanup(async () => {
        await cleanupTransports([clientTransport, serverTransport]);
      });

      // test
      const result = await client.bin.getFile.rpc({ file: 'test.py' });
      expect(result).toMatchObject({ ok: true });
      assert(result.ok);
      expect(result.payload.contents).toBeInstanceOf(Uint8Array);
      expect(new TextDecoder().decode(result.payload.contents)).toStrictEqual(
        'contents for file test.py',
      );

      await testFinishesCleanly({
        clientTransports: [clientTransport],
        serverTransport,
        server,
      });
    });

    test('stream', async () => {
      // setup
      const clientTransport = getClientTransport('client');
      const serverTransport = getServerTransport();
      const services = { test: TestServiceSchema };
      const server = createServer(serverTransport, services);
      const client = createClient<typeof services>(
        clientTransport,
        serverTransport.clientId,
      );
      addPostTestCleanup(async () => {
        await cleanupTransports([clientTransport, serverTransport]);
      });

      // test
      const [inputWriter, outputReader] = client.test.echo.stream({});
      const outputIterator = getIteratorFromStream(outputReader);

      inputWriter.write({ msg: 'abc', ignore: false });
      inputWriter.write({ msg: 'def', ignore: true });
      inputWriter.write({ msg: 'ghi', ignore: false });
      inputWriter.write({ msg: 'end', ignore: false });
      inputWriter.close();

      const result1 = await iterNext(outputIterator);
      expect(result1).toStrictEqual({ ok: true, payload: { response: 'abc' } });

      const result2 = await iterNext(outputIterator);
      expect(result2).toStrictEqual({ ok: true, payload: { response: 'ghi' } });

      const result3 = await iterNext(outputIterator);
      expect(result3).toStrictEqual({ ok: true, payload: { response: 'end' } });

      await outputReader.requestClose();

      // after the server stream is ended, the client stream should be ended too
      const result4 = await outputIterator.next();
      expect(result4).toStrictEqual({ done: true, value: undefined });

      await testFinishesCleanly({
        clientTransports: [clientTransport],
        serverTransport,
        server,
      });
    });

    test('stream with init message', async () => {
      // setup
      const clientTransport = getClientTransport('client');
      const serverTransport = getServerTransport();
      const services = { test: TestServiceSchema };
      const server = createServer(serverTransport, services);
      const client = createClient<typeof services>(
        clientTransport,
        serverTransport.clientId,
      );
      addPostTestCleanup(async () => {
        await cleanupTransports([clientTransport, serverTransport]);
      });

      // test
      const [inputWriter, outputReader] = client.test.echoWithPrefix.stream({
        prefix: 'test',
      });
      const outputIterator = getIteratorFromStream(outputReader);
      inputWriter.write({ msg: 'abc', ignore: false });
      inputWriter.write({ msg: 'def', ignore: true });
      inputWriter.write({ msg: 'ghi', ignore: false });
      inputWriter.close();

      const result1 = await iterNext(outputIterator);
      expect(result1).toStrictEqual({
        ok: true,
        payload: { response: 'test abc' },
      });

      const result2 = await iterNext(outputIterator);
      expect(result2).toStrictEqual({
        ok: true,
        payload: { response: 'test ghi' },
      });

      await outputReader.requestClose();
      await testFinishesCleanly({
        clientTransports: [clientTransport],
        serverTransport,
        server,
      });
    });

    test('fallible stream', async () => {
      // setup
      const clientTransport = getClientTransport('client');
      const serverTransport = getServerTransport();
      const services = {
        fallible: FallibleServiceSchema,
      };
      const server = createServer(serverTransport, services);
      const client = createClient<typeof services>(
        clientTransport,
        serverTransport.clientId,
      );

      addPostTestCleanup(async () => {
        await cleanupTransports([clientTransport, serverTransport]);
      });

      // test
      const [inputWriter, outputReader] = client.fallible.echo.stream({});
      const outputIterator = getIteratorFromStream(outputReader);
      inputWriter.write({ msg: 'abc', throwResult: false, throwError: false });
      const result1 = await iterNext(outputIterator);
      expect(result1).toStrictEqual({ ok: true, payload: { response: 'abc' } });

      inputWriter.write({ msg: 'def', throwResult: true, throwError: false });
      const result2 = await iterNext(outputIterator);
      expect(result2).toMatchObject({
        ok: false,
        payload: { code: STREAM_ERROR },
      });

      inputWriter.write({ msg: 'ghi', throwResult: false, throwError: true });
      const result3 = await iterNext(outputIterator);
      expect(result3).toStrictEqual({
        ok: false,
        payload: {
          code: UNCAUGHT_ERROR_CODE,
          message: 'some message',
        },
      });

      inputWriter.close();
      await testFinishesCleanly({
        clientTransports: [clientTransport],
        serverTransport,
        server,
      });
    });

    test('subscription', async () => {
      // setup
      const clientTransport = getClientTransport('client');
      const serverTransport = getServerTransport();
      const services = {
        subscribable: SubscribableServiceSchema,
      };
      const server = createServer(serverTransport, services);
      const client = createClient<typeof services>(
        clientTransport,
        serverTransport.clientId,
      );
      addPostTestCleanup(async () => {
        await cleanupTransports([clientTransport, serverTransport]);
      });

      // test
      const outputReader = client.subscribable.value.subscribe({});
      const outputIterator = getIteratorFromStream(outputReader);
      let result = await iterNext(outputIterator);
      expect(result).toStrictEqual({ ok: true, payload: { result: 0 } });

      const add1 = await client.subscribable.add.rpc({ n: 1 });
      expect(add1).toMatchObject({ ok: true });

      result = await iterNext(outputIterator);
      expect(result).toStrictEqual({ ok: true, payload: { result: 1 } });

      const add2 = await client.subscribable.add.rpc({ n: 3 });
      expect(add2).toMatchObject({ ok: true });

      result = await iterNext(outputIterator);
      expect(result).toStrictEqual({ ok: true, payload: { result: 4 } });

      await outputReader.requestClose();

      await testFinishesCleanly({
        clientTransports: [clientTransport],
        serverTransport,
        server,
      });
    });

    test('upload', async () => {
      // setup
      const clientTransport = getClientTransport('client');
      const serverTransport = getServerTransport();
      const services = {
        uploadable: UploadableServiceSchema,
      };
      const server = createServer(serverTransport, services);
      const client = createClient<typeof services>(
        clientTransport,
        serverTransport.clientId,
      );
      addPostTestCleanup(async () => {
        await cleanupTransports([clientTransport, serverTransport]);
      });

      // test
      const [inputWriter, getResult] = client.uploadable.addMultiple.upload({});
      inputWriter.write({ n: 1 });
      inputWriter.write({ n: 2 });

      const result = await getResult();
      expect(result).toStrictEqual({ ok: true, payload: { result: 3 } });

      await testFinishesCleanly({
        clientTransports: [clientTransport],
        serverTransport,
        server,
      });
    });

    test('upload with init message', async () => {
      // setup
      const clientTransport = getClientTransport('client');
      const serverTransport = getServerTransport();
      const services = {
        uploadable: UploadableServiceSchema,
      };
      const server = createServer(serverTransport, services);
      const client = createClient<typeof services>(
        clientTransport,
        serverTransport.clientId,
      );
      addPostTestCleanup(async () => {
        await cleanupTransports([clientTransport, serverTransport]);
      });

      // test
      const [inputWriter, getResult] =
        client.uploadable.addMultipleWithPrefix.upload({
          prefix: 'test',
        });
      inputWriter.write({ n: 1 });
      inputWriter.write({ n: 2 });
      inputWriter.close();

      const result = await getResult();
      expect(result).toStrictEqual({ ok: true, payload: { result: 'test 3' } });

      await testFinishesCleanly({
        clientTransports: [clientTransport],
        serverTransport,
        server,
      });
    });

    test('message order is preserved in the face of disconnects', async () => {
      // setup
      const clientTransport = getClientTransport('client');
      const serverTransport = getServerTransport();
      const services = {
        test: OrderingServiceSchema,
      };
      const server = createServer(serverTransport, services);
      const client = createClient<typeof services>(
        clientTransport,
        serverTransport.clientId,
      );
      addPostTestCleanup(async () => {
        await cleanupTransports([clientTransport, serverTransport]);
      });

      // test
      const expected: Array<number> = [];
      const promises: Array<Promise<unknown>> = [];
      for (let i = 0; i < 50; i++) {
        expected.push(i);

        // randomly disconnect at some point
        if (i == 10) {
          closeAllConnections(clientTransport);
        }

        // again B)
        if (i == 42) {
          closeAllConnections(clientTransport);
        }

        promises.push(
          client.test.add.rpc({
            n: i,
          }),
        );
      }

      await Promise.all(promises);
      const res = await client.test.getAll.rpc({});
      expect(res).toMatchObject({ ok: true, payload: { msgs: expected } });
      await testFinishesCleanly({
        clientTransports: [clientTransport],
        serverTransport,
        server,
      });
    });

    const CONCURRENCY = 10;
    test('concurrent rpcs', async () => {
      // setup
      const clientTransport = getClientTransport('client');
      const serverTransport = getServerTransport();
      const services = {
        test: OrderingServiceSchema,
      };
      const server = createServer(serverTransport, services);
      const client = createClient<typeof services>(
        clientTransport,
        serverTransport.clientId,
      );
      addPostTestCleanup(async () => {
        await cleanupTransports([clientTransport, serverTransport]);
      });

      // test
      const promises = [];
      for (let i = 0; i < CONCURRENCY; i++) {
        promises.push(client.test.add.rpc({ n: i }));
      }

      for (let i = 0; i < CONCURRENCY; i++) {
        const result = await promises[i];
        expect(result).toStrictEqual({ ok: true, payload: { n: i } });
      }

      await testFinishesCleanly({
        clientTransports: [clientTransport],
        serverTransport,
        server,
      });
    });

    test('concurrent streams', async () => {
      // setup
      const clientTransport = getClientTransport('client');
      const serverTransport = getServerTransport();
      const services = { test: TestServiceSchema };
      const server = createServer(serverTransport, services);
      const client = createClient<typeof services>(
        clientTransport,
        serverTransport.clientId,
      );
      addPostTestCleanup(async () => {
        await cleanupTransports([clientTransport, serverTransport]);
      });

      // test
      const openStreams = [];
      for (let i = 0; i < CONCURRENCY; i++) {
        const streamHandle = client.test.echo.stream({});
        const inputWriter = streamHandle[0];
        inputWriter.write({ msg: `${i}-1`, ignore: false });
        inputWriter.write({ msg: `${i}-2`, ignore: false });
        openStreams.push(streamHandle);
      }

      for (let i = 0; i < CONCURRENCY; i++) {
        const outputReader = openStreams[i][1];
        const outputIterator = getIteratorFromStream(outputReader);
        const result1 = await iterNext(outputIterator);
        expect(result1).toStrictEqual({
          ok: true,
          payload: { response: `${i}-1` },
        });

        const result2 = await iterNext(outputIterator);
        expect(result2).toStrictEqual({
          ok: true,
          payload: { response: `${i}-2` },
        });
      }

      // cleanup
      for (let i = 0; i < CONCURRENCY; i++) {
        const [inputWriter, outputReader] = openStreams[i];
        inputWriter.close();
        await outputReader.requestClose();
      }

      await testFinishesCleanly({
        clientTransports: [clientTransport],
        serverTransport,
        server,
      });
    });

    test('eagerlyConnect should actually eagerly connect', async () => {
      // setup
      const clientTransport = getClientTransport('client');
      const serverTransport = getServerTransport();
      const services = { test: TestServiceSchema };
      const server = createServer(serverTransport, services);
      createClient<typeof services>(clientTransport, serverTransport.clientId, {
        eagerlyConnect: true,
      });

      addPostTestCleanup(async () => {
        await cleanupTransports([clientTransport, serverTransport]);
      });

      // test
      await waitFor(() => expect(numberOfConnections(serverTransport)).toBe(1));
      await waitFor(() => expect(numberOfConnections(clientTransport)).toBe(1));
      await testFinishesCleanly({
        clientTransports: [clientTransport],
        serverTransport,
        server,
      });
    });

    test('client reconnects even after session grace', async () => {
      // setup
      const clientTransport = getClientTransport('client');
      const serverTransport = getServerTransport();
      const services = { test: TestServiceSchema };
      const server = createServer(serverTransport, services);
      const client = createClient<typeof services>(
        clientTransport,
        serverTransport.clientId,
        { connectOnInvoke: true },
      );
      addPostTestCleanup(async () => {
        await cleanupTransports([clientTransport, serverTransport]);
      });

      await client.test.add.rpc({ n: 3 });
      await waitFor(() => expect(numberOfConnections(serverTransport)).toBe(1));
      await waitFor(() => expect(numberOfConnections(clientTransport)).toBe(1));

      // kill the session
      clientTransport.reconnectOnConnectionDrop = false;
      closeAllConnections(clientTransport);
      await advanceFakeTimersBySessionGrace();
      clientTransport.reconnectOnConnectionDrop = true;

      // we should have no connections
      await waitFor(() => {
        expect(numberOfConnections(serverTransport)).toEqual(0);
        expect(numberOfConnections(clientTransport)).toEqual(0);
      });

      // client should reconnect when making another call without explicitly calling connect
      const resultPromise = client.test.add.rpc({ n: 4 });
      await waitFor(() => expect(numberOfConnections(serverTransport)).toBe(1));
      await waitFor(() => expect(numberOfConnections(clientTransport)).toBe(1));
      const result = await resultPromise;
      expect(result).toStrictEqual({ ok: true, payload: { result: 7 } });
      await testFinishesCleanly({
        clientTransports: [clientTransport],
        serverTransport,
        server,
      });
    });

    test("client doesn't reconnect after session grace if connectOnInvoke is false", async () => {
      // setup
      const clientTransport = getClientTransport('client');
      const serverTransport = getServerTransport();
      const services = { test: TestServiceSchema };
      const server = createServer(serverTransport, services);
      const client = createClient<typeof services>(
        clientTransport,
        serverTransport.clientId,
        {
          connectOnInvoke: false,
        },
      );

      addPostTestCleanup(async () => {
        await cleanupTransports([clientTransport, serverTransport]);
      });

      await waitFor(() => expect(numberOfConnections(serverTransport)).toBe(1));
      await waitFor(() => expect(numberOfConnections(clientTransport)).toBe(1));

      // kill the session
      clientTransport.reconnectOnConnectionDrop = false;
      closeAllConnections(clientTransport);
      await advanceFakeTimersBySessionGrace();

      // we should have no connections
      expect(numberOfConnections(serverTransport)).toEqual(0);
      expect(numberOfConnections(clientTransport)).toEqual(0);

      // client should not reconnect when making another call
      const resultPromise = client.test.add.rpc({ n: 4 });
      const connectMock = vi.spyOn(clientTransport, 'connect');
      expect(connectMock).not.toHaveBeenCalled();

      // connect and ensure that we still get the result
      clientTransport.connect(serverTransport.clientId);
      const result = await resultPromise;
      expect(result).toStrictEqual({ ok: true, payload: { result: 4 } });

      await testFinishesCleanly({
        clientTransports: [clientTransport],
        serverTransport,
        server,
      });
    });

    test('works with non-object schemas', async () => {
      // setup
      const clientTransport = getClientTransport('client');
      const serverTransport = getServerTransport();
      const services = {
        nonObject: NonObjectSchemas,
      };
      const server = createServer(serverTransport, services);
      const client = createClient<typeof services>(
        clientTransport,
        serverTransport.clientId,
      );
      addPostTestCleanup(async () => {
        await cleanupTransports([clientTransport, serverTransport]);
      });

      // test
      const result = await client.nonObject.add.rpc(3);
      expect(result).toStrictEqual({ ok: true, payload: 4 });

      const weirdRecursivePayload = {
        n: 1,
        next: { n: 2, next: { n: 3 } },
      };
      const result2 = await client.nonObject.echoRecursive.rpc(
        weirdRecursivePayload,
      );
      expect(result2).toStrictEqual({
        ok: true,
        payload: weirdRecursivePayload,
      });
      await testFinishesCleanly({
        clientTransports: [clientTransport],
        serverTransport,
        server,
      });
    });

    test('procedure can use metadata', async () => {
      // setup
      const requestSchema = Type.Object({
        data: Type.String(),
      });
      const clientTransport = getClientTransport(
        'client',
        createClientHandshakeOptions(requestSchema, () => ({ data: 'foobar' })),
      );
      const serverTransport = getServerTransport(
        createServerHandshakeOptions(requestSchema, (metadata) => {
          return {
            data: metadata.data,
            extra: 42,
          };
        }),
      );
      addPostTestCleanup(async () => {
        await cleanupTransports([clientTransport, serverTransport]);
      });

      const services = {
        test: ServiceSchema.define({
          getData: Procedure.rpc({
            init: Type.Object({}),
            output: Type.Object({
              data: Type.String(),
              extra: Type.Number(),
            }),
            handler: async (ctx) => {
              // we haven't extended the interface
              // eslint-disable-next-line @typescript-eslint/no-explicit-any
              return Ok({ ...ctx.metadata } as { data: string; extra: number });
            },
          }),
        }),
      };
      const server = createServer(serverTransport, services);
      const client = createClient<typeof services>(
        clientTransport,
        serverTransport.clientId,
      );

      // test
      const result = await client.test.getData.rpc({});
      expect(result).toStrictEqual({
        ok: true,
        payload: { data: 'foobar', extra: 42 },
      });
      await testFinishesCleanly({
        clientTransports: [clientTransport],
        serverTransport,
        server,
      });
    });
  },
);<|MERGE_RESOLUTION|>--- conflicted
+++ resolved
@@ -1,13 +1,10 @@
 import { assert, beforeEach, describe, expect, test, vi } from 'vitest';
-<<<<<<< HEAD
-import { getIteratorFromStream, iterNext } from '../util/testHelpers';
-=======
 import {
   closeAllConnections,
+  getIteratorFromStream,
   iterNext,
   numberOfConnections,
 } from '../util/testHelpers';
->>>>>>> 72e4fc8d
 import { createServer } from '../router/server';
 import { createClient } from '../router/client';
 import {
