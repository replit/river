import { expect, vi } from 'vitest';
import { Connection, OpaqueTransportMessage, Transport } from '../../transport';
import { Server } from '../../router';
import { log } from '../../logging';
<<<<<<< HEAD
import {
  HEARTBEATS_TILL_DEAD,
  HEARTBEAT_INTERVAL_MS,
  SESSION_DISCONNECT_GRACE_MS,
} from '../../transport/session';
import { ServiceSchemaMap } from '../../router/services';
=======
import { testingSessionOptions } from '../../util/testHelpers';
>>>>>>> c1e4919b

const waitUntilOptions = {
  timeout: 250, // these are all local connections so anything above 250ms is sus
  interval: 5, // check every 5ms
};

export async function waitForTransportToFinish(t: Transport<Connection>) {
  t.close();
  await waitFor(() =>
    expect(
      t.connections,
      `[post-test cleanup] transport ${t.clientId} should not have open connections after the test`,
    ).toStrictEqual(new Map()),
  );
}

export async function advanceFakeTimersByDisconnectGrace() {
  for (let i = 0; i < testingSessionOptions.heartbeatsUntilDead; i++) {
    // wait for heartbeat interval to elapse
    await vi.runOnlyPendingTimersAsync();
    await vi.advanceTimersByTimeAsync(
      testingSessionOptions.heartbeatIntervalMs + 1,
    );
  }

  // wait for disconnect timer to propagate
  await vi.runOnlyPendingTimersAsync();
  await vi.advanceTimersByTimeAsync(
    testingSessionOptions.sessionDisconnectGraceMs + 1,
  );
}

async function ensureTransportIsClean(t: Transport<Connection>) {
  expect(
    t.state,
    `[post-test cleanup] transport ${t.clientId} should be closed after the test`,
  ).to.not.equal('open');

  await ensureTransportBuffersAreEventuallyEmpty(t);
  await waitFor(() =>
    expect(
      t.sessions,
      `[post-test cleanup] transport ${t.clientId} should not have open sessions after the test`,
    ).toStrictEqual(new Map()),
  );

  expect(
    t.eventDispatcher.numberOfListeners('message'),
    `[post-test cleanup] transport ${t.clientId} should not have open message handlers after the test`,
  ).equal(0);

  expect(
    t.eventDispatcher.numberOfListeners('sessionStatus'),
    `[post-test cleanup] transport ${t.clientId} should not have open session status handlers after the test`,
  ).equal(0);

  expect(
    t.eventDispatcher.numberOfListeners('connectionStatus'),
    `[post-test cleanup] transport ${t.clientId} should not have open connection status handlers after the test`,
  ).equal(0);
}

export function waitFor<T>(cb: () => T | Promise<T>) {
  return vi.waitFor(cb, waitUntilOptions);
}

export async function ensureTransportBuffersAreEventuallyEmpty(
  t: Transport<Connection>,
) {
  await waitFor(() =>
    expect(
      new Map(
        [...t.sessions]
          .map(
            ([client, sess]) =>
              [client, sess.inspectSendBuffer()] as [
                string,
                ReadonlyArray<OpaqueTransportMessage>,
              ],
          )
          .filter((entry) => entry[1].length > 0),
      ),
      `[post-test cleanup] transport ${t.clientId} should not have any messages waiting to send after the test`,
    ).toStrictEqual(new Map()),
  );
}

export async function ensureServerIsClean(s: Server<ServiceSchemaMap>) {
  return waitFor(() =>
    expect(
      s.streams,
      `[post-test cleanup] server should not have any open streams after the test`,
    ).toStrictEqual(new Map()),
  );
}

export async function testFinishesCleanly({
  clientTransports,
  serverTransport,
  server,
}: Partial<{
  clientTransports: Array<Transport<Connection>>;
  serverTransport: Transport<Connection>;
  server: Server<ServiceSchemaMap>;
}>) {
  log?.info('*** end of test cleanup ***');
  vi.useFakeTimers({ shouldAdvanceTime: true });

  if (clientTransports) {
    await Promise.all(clientTransports.map(waitForTransportToFinish));
    await advanceFakeTimersByDisconnectGrace();
    await Promise.all(clientTransports.map(ensureTransportIsClean));
  }

  // server sits on top of server transport so we clean it up first
  if (server) {
    await advanceFakeTimersByDisconnectGrace();
    await ensureServerIsClean(server);
    await server.close();
  }

  if (serverTransport) {
    await waitForTransportToFinish(serverTransport);
    await advanceFakeTimersByDisconnectGrace();
    await ensureTransportIsClean(serverTransport);
  }

  vi.useRealTimers();
}<|MERGE_RESOLUTION|>--- conflicted
+++ resolved
@@ -2,16 +2,8 @@
 import { Connection, OpaqueTransportMessage, Transport } from '../../transport';
 import { Server } from '../../router';
 import { log } from '../../logging';
-<<<<<<< HEAD
-import {
-  HEARTBEATS_TILL_DEAD,
-  HEARTBEAT_INTERVAL_MS,
-  SESSION_DISCONNECT_GRACE_MS,
-} from '../../transport/session';
 import { ServiceSchemaMap } from '../../router/services';
-=======
 import { testingSessionOptions } from '../../util/testHelpers';
->>>>>>> c1e4919b
 
 const waitUntilOptions = {
   timeout: 250, // these are all local connections so anything above 250ms is sus
