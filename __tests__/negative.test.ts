import { beforeEach, describe, expect, test, vi } from 'vitest';
import http from 'node:http';
import { testFinishesCleanly, waitFor } from './fixtures/cleanup';
import {
  createDummyTransportMessage,
  createLocalWebSocketClient,
  createWebSocketServer,
  onWsServerReady,
} from '../util/testHelpers';
import { WebSocketServerTransport } from '../transport/impls/ws/server';
import {
  ControlFlags,
  ControlMessageHandshakeRequestSchema,
  OpaqueTransportMessage,
  handshakeRequestMessage,
} from '../transport/message';
import { nanoid } from 'nanoid';
import { NaiveJsonCodec } from '../codec';
import { Static } from '@sinclair/typebox';
import { WebSocketClientTransport } from '../transport/impls/ws/client';
import { ProtocolError } from '../transport/events';
import { WsLike } from '../transport/impls/ws/wslike';
import NodeWs from 'ws';
import { createPostTestChecks } from './fixtures/cleanup';

describe('should handle incompatabilities', async () => {
  let server: http.Server;
  let port: number;
  let wss: NodeWs.Server;

  const { onTestFinished, postTestChecks } = createPostTestChecks();
  beforeEach(async () => {
    server = http.createServer();
    port = await onWsServerReady(server);
    wss = createWebSocketServer(server);

    return async () => {
      await postTestChecks();
      wss.close();
      server.close();
    };
  });

<<<<<<< HEAD
  test('emits use after destroy events', async () => {
=======
  test('throws when sending after close', async ({ onTestFinished }) => {
>>>>>>> 2ae4c586
    const clientTransport = new WebSocketClientTransport(
      () => Promise.resolve(createLocalWebSocketClient(port)),
      'client',
    );
    const serverTransport = new WebSocketServerTransport(wss, 'SERVER');
    await clientTransport.connect(serverTransport.clientId);
    await waitFor(() => expect(serverTransport.connections.size).toBe(1));

    const errMock = vi.fn();
    clientTransport.addEventListener('protocolError', errMock);
    onTestFinished(async () => {
      clientTransport.removeEventListener('protocolError', errMock);

      await testFinishesCleanly({
        clientTransports: [clientTransport],
        serverTransport,
      });
    });

    clientTransport.close();
    expect(() =>
      clientTransport.send(
        serverTransport.clientId,
        createDummyTransportMessage(),
      ),
    ).toThrow();
  });

  test('retrying single connection attempt should hit retry limit reached', async () => {
    const clientTransport = new WebSocketClientTransport(
      () => Promise.reject(new Error('fake connection failure')),
      'client',
    );
    const serverTransport = new WebSocketServerTransport(wss, 'SERVER');
    const errMock = vi.fn();
    clientTransport.addEventListener('protocolError', errMock);
    onTestFinished(async () => {
      clientTransport.removeEventListener('protocolError', errMock);

      await testFinishesCleanly({
        clientTransports: [clientTransport],
        serverTransport,
      });
    });

    // try connecting and make sure we get the fake connection failure
    expect(errMock).toHaveBeenCalledTimes(0);
    vi.useFakeTimers({ shouldAdvanceTime: true });
    const connectionPromise = clientTransport.connect(serverTransport.clientId);
    await vi.runAllTimersAsync();
    await connectionPromise;

    await waitFor(() => expect(errMock).toHaveBeenCalledTimes(1));
    expect(errMock).toHaveBeenCalledWith(
      expect.objectContaining({
        type: ProtocolError.RetriesExceeded,
      }),
    );
  });

  test('repeated connections that close instantly still triggers backoff', async () => {
    let conns = 0;
    const serverWsConnHandler = (ws: WsLike) => {
      conns += 1;
      ws.close();
    };

    const maxAttempts = 3;
    wss.on('connection', serverWsConnHandler);
    const clientTransport = new WebSocketClientTransport(
      () => Promise.resolve(createLocalWebSocketClient(port)),
      'client',
      { attemptBudgetCapacity: maxAttempts },
    );

    clientTransport.reconnectOnConnectionDrop = false;

    const errMock = vi.fn();
    clientTransport.addEventListener('protocolError', errMock);
    const promises: Array<Promise<void>> = [];
    onTestFinished(async () => {
      wss.off('connection', serverWsConnHandler);
      clientTransport.removeEventListener('protocolError', errMock);
      await testFinishesCleanly({
        clientTransports: [clientTransport],
      });
    });

    for (let i = 0; i < maxAttempts; i++) {
      promises.push(clientTransport.connect('SERVER'));
    }

    expect(conns).toBeLessThan(maxAttempts);
  });

  test('incorrect client handshake', async () => {
    const serverTransport = new WebSocketServerTransport(wss, 'SERVER');
    // add listeners
    const spy = vi.fn();
    const errMock = vi.fn();
    serverTransport.addEventListener('connectionStatus', spy);
    serverTransport.addEventListener('protocolError', errMock);
    onTestFinished(async () => {
      serverTransport.removeEventListener('connectionStatus', spy);
      serverTransport.removeEventListener('protocolError', errMock);

      await testFinishesCleanly({
        clientTransports: [],
        serverTransport,
      });
    });

    const ws = createLocalWebSocketClient(port);
    await new Promise((resolve) => (ws.onopen = resolve));
    ws.send(Buffer.from('bad handshake'));

    // should never connect
    // ws should be closed
    await waitFor(() => expect(ws.readyState).toBe(ws.CLOSED));
    expect(serverTransport.connections.size).toBe(0);
    expect(spy).toHaveBeenCalledTimes(0);
    expect(errMock).toHaveBeenCalledTimes(1);
    expect(errMock).toHaveBeenCalledWith(
      expect.objectContaining({
        type: ProtocolError.HandshakeFailed,
      }),
    );
  });

  test('seq number in the future should raise protocol error', async () => {
    const serverTransport = new WebSocketServerTransport(wss, 'SERVER');

    // add listeners
    const spy = vi.fn();
    const errMock = vi.fn();
    serverTransport.addEventListener('connectionStatus', spy);
    serverTransport.addEventListener('protocolError', errMock);
    onTestFinished(async () => {
      serverTransport.removeEventListener('connectionStatus', spy);
      serverTransport.removeEventListener('protocolError', errMock);

      await testFinishesCleanly({
        clientTransports: [],
        serverTransport,
      });
    });

    const ws = createLocalWebSocketClient(port);
    await new Promise((resolve) => (ws.onopen = resolve));
    const requestMsg = handshakeRequestMessage('client', 'SERVER', 'sessionId');
    ws.send(NaiveJsonCodec.toBuffer(requestMsg));

    // wait for both sides to be happy
    await waitFor(() => expect(spy).toHaveBeenCalledTimes(1));
    expect(errMock).toHaveBeenCalledTimes(0);
    expect(spy).toHaveBeenCalledWith(
      expect.objectContaining({
        status: 'connect',
      }),
    );

    // send one with bad sequence number
    const msg: OpaqueTransportMessage = {
      id: 'msgid',
      to: 'SERVER',
      from: 'client',
      seq: 50,
      ack: 0,
      controlFlags: ControlFlags.StreamOpenBit,
      streamId: 'streamid',
      payload: {},
    };
    ws.send(NaiveJsonCodec.toBuffer(msg));

    await waitFor(() => expect(errMock).toHaveBeenCalledTimes(1));
    expect(errMock).toHaveBeenCalledWith(
      expect.objectContaining({
        type: ProtocolError.MessageOrderingViolated,
      }),
    );
  });

  test('mismatched protocol version', async () => {
    const serverTransport = new WebSocketServerTransport(wss, 'SERVER');
    // add listeners
    const spy = vi.fn();
    const errMock = vi.fn();
    serverTransport.addEventListener('connectionStatus', spy);
    serverTransport.addEventListener('protocolError', errMock);
    onTestFinished(async () => {
      serverTransport.removeEventListener('protocolError', errMock);
      serverTransport.removeEventListener('connectionStatus', spy);

      await testFinishesCleanly({
        clientTransports: [],
        serverTransport,
      });
    });

    const ws = createLocalWebSocketClient(port);
    await new Promise((resolve) => (ws.onopen = resolve));

    const requestMsg = {
      id: nanoid(),
      from: 'client',
      to: 'SERVER',
      seq: 0,
      ack: 0,
      streamId: nanoid(),
      controlFlags: 0,
      payload: {
        type: 'HANDSHAKE_REQ',
        protocolVersion: 'v0',
        sessionId: 'sessionId',
      } satisfies Static<typeof ControlMessageHandshakeRequestSchema>,
    };
    ws.send(NaiveJsonCodec.toBuffer(requestMsg));

    // should never connect
    // ws should be closed
    await waitFor(() => expect(ws.readyState).toBe(ws.CLOSED));
    expect(serverTransport.connections.size).toBe(0);
    expect(spy).toHaveBeenCalledTimes(0);
    expect(errMock).toHaveBeenCalledTimes(1);
    expect(errMock).toHaveBeenCalledWith(
      expect.objectContaining({
        type: ProtocolError.HandshakeFailed,
      }),
    );
  });
});<|MERGE_RESOLUTION|>--- conflicted
+++ resolved
@@ -41,11 +41,7 @@
     };
   });
 
-<<<<<<< HEAD
-  test('emits use after destroy events', async () => {
-=======
-  test('throws when sending after close', async ({ onTestFinished }) => {
->>>>>>> 2ae4c586
+  test('throws when sending after close', async () => {
     const clientTransport = new WebSocketClientTransport(
       () => Promise.resolve(createLocalWebSocketClient(port)),
       'client',
