--- conflicted
+++ resolved
@@ -597,16 +597,7 @@
 Though this is very [TCP](https://jzhao.xyz/thoughts/TCP) inspired, River has the benefit of assuming the underlying transport is an ordered byte stream which simplifies the protocol significantly.
 
 The send buffer is a queue of messages that have been sent but not yet acknowledged by the other side.
-<<<<<<< HEAD
-When a message is sent (including `Control` messages like explicit acks[^1]), it is added to the send buffer.
-
-[^1]:
-    There is a protocol optimization here that treats explicit acks purely as status updates for bookkeeping.
-    In this optimization, explicit heartbeats 1) should not be buffered, 2) should not increment `seq` when sent, 3) send `seq - 1` as its `seq` field.
-    Semantically, this is identical to 'retransmitting' the previous message but without the payload.
-=======
-When a message is sent (including control messages like explicit acks), it is added to the send buffer.
->>>>>>> 72e4fc8d
+When a message is sent (including `Control` messages like explicit acks), it is added to the send buffer.
 
 All messages have an `ack` and the `ack` corresponds to the number of messages the other side has processed.
 When receiving message a valid message (see the 'Handling Messages for Streams' section for the definition of 'valid'), sessions should ensure that the incoming message `msg.seq` MUST match the session's `session.ack`.
@@ -648,19 +639,13 @@
 Certain transports will not emit a close event when the underlying connection is lost.
 This is especially true for WebSockets in specific cases (e.g. closing your laptop lid).
 
-<<<<<<< HEAD
-To detect these phantom disconnects, the session SHOULD send an explicit heartbeat message every `heartbeatIntervalMs` milliseconds (this should be a parameter of the transport).
-This message is a `ControlAck` message.
-The `seq` and `ack` of the message should match that of the session itself and otherwise be transmitted like a normal message.
-=======
 To detect these phantom disconnects, the server SHOULD send an explicit heartbeat message every `heartbeatIntervalMs` milliseconds (this should be a parameter of the transport) via each session.
 This is because clients are usually browsers which means we cannot trust user-facing timers (due to various reasons like browser throttling, hibernation, etc.) so we rely purely on the server to track time.
 
-This message is a control message with the `AckBit` set and the payload `{ type: 'ACK' }`.
+This message is a `ControlAck` message.
 The `seq` and `ack` of the message should match that of the session itself and otherwise be transmitted like a normal message (i.e. should stil increment bookkeeping like incrementing `seq`).
 
 Clients SHOULD echo back a heartbeat in the same format as soon as it receives a server heartbeat.
->>>>>>> 72e4fc8d
 
 We track the number of heartbeats that we've sent to the other side without hearing a message. When the number of heartbeat misses exceeds some threshold `heartbeatsUntilDead` (also a parameter of the transport),
 close the connection in that session. See the 'On disconnect' section above for more details on how to handle this.
