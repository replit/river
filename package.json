{
  "name": "@replit/river",
  "sideEffects": false,
  "description": "It's like tRPC but... with JSON Schema Support, duplex streaming and support for service multiplexing. Transport agnostic!",
<<<<<<< HEAD
  "version": "0.9.4",
=======
  "version": "0.9.3",
>>>>>>> 0c7a362f
  "type": "module",
  "exports": {
    ".": "./dist/router/index.js",
    "./logging": "./dist/logging/index.js",
    "./codec": "./dist/codec/index.js",
    "./test-util": "./dist/util/testHelpers.js",
    "./transport": "./dist/transport/index.js",
    "./transport/ws/client": "./dist/transport/impls/ws/client.js",
    "./transport/ws/server": "./dist/transport/impls/ws/server.js",
    "./transport/stdio": "./dist/transport/impls/stdio/stdio.js"
  },
  "files": [
    "dist"
  ],
  "dependencies": {
    "@msgpack/msgpack": "^3.0.0-beta2",
    "@sinclair/typebox": "^0.31.8",
    "isomorphic-ws": "^5.0.0",
    "it-pushable": "^3.2.1",
    "nanoid": "^4.0.2",
    "ws": "^8.13.0"
  },
  "devDependencies": {
    "@types/ws": "^8.5.5",
    "@vitest/ui": "^1.0.1",
    "prettier": "^3.0.0",
    "tsup": "^7.2.0",
    "typescript": "^5.2.2",
    "vitest": "^1.0.1"
  },
  "scripts": {
    "check": "tsc --noEmit && npx prettier . --check",
    "format": "npx prettier . --write",
    "build": "rm -rf ./dist && tsc",
    "prepack": "npm run build",
    "release": "npm publish --access public",
    "test:ui": "echo \"remember to go to /__vitest__ in the webview\" && vitest --ui --api.host 0.0.0.0 --api.port 3000",
    "test": "vitest --test-timeout=500",
    "bench": "vitest bench"
  },
  "engines": {
    "node": ">=16"
  },
  "keywords": [
    "rpc",
    "websockets",
    "jsonschema"
  ],
  "author": "Jacky Zhao",
  "license": "MIT"
}<|MERGE_RESOLUTION|>--- conflicted
+++ resolved
@@ -2,11 +2,7 @@
   "name": "@replit/river",
   "sideEffects": false,
   "description": "It's like tRPC but... with JSON Schema Support, duplex streaming and support for service multiplexing. Transport agnostic!",
-<<<<<<< HEAD
   "version": "0.9.4",
-=======
-  "version": "0.9.3",
->>>>>>> 0c7a362f
   "type": "module",
   "exports": {
     ".": "./dist/router/index.js",
