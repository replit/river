--- conflicted
+++ resolved
@@ -1,11 +1,7 @@
 {
   "name": "@replit/river",
   "description": "It's like tRPC but... with JSON Schema Support, duplex streaming and support for service multiplexing. Transport agnostic!",
-<<<<<<< HEAD
-  "version": "0.200.3",
-=======
-  "version": "0.200.4",
->>>>>>> 4f610d47
+  "version": "0.200.5",
   "type": "module",
   "exports": {
     ".": {
