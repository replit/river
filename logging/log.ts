import { ValueError } from '@sinclair/typebox/value';
import { OpaqueTransportMessage } from '../transport/message';

const LoggingLevels = {
  debug: -1,
  info: 0,
  warn: 1,
  error: 2,
} as const;
export type LoggingLevel = keyof typeof LoggingLevels;

export type LogFn = (
  msg: string,
  ctx?: MessageMetadata,
  level?: LoggingLevel,
) => void;
export type Logger = {
  [key in LoggingLevel]: (msg: string, metadata?: MessageMetadata) => void;
};

export type Tags =
  | 'invariant-violation'
  | 'state-transition'
<<<<<<< HEAD
  | 'invalid-request';
=======
  | 'unhealthy-session';
>>>>>>> 1514171d

const cleanedLogFn = (log: LogFn) => {
  return (msg: string, metadata?: MessageMetadata) => {
    // skip cloning object if metadata has no transportMessage
    if (!metadata?.transportMessage) {
      log(msg, metadata);
      return;
    }

    // clone metadata and clean transportMessage
    const { payload, ...rest } = metadata.transportMessage;
    metadata.transportMessage = rest;
    log(msg, metadata);
  };
};

export type MessageMetadata = Partial<{
  protocolVersion: string;
  clientId: string;
  connectedTo: string;
  sessionId: string;
  connId: string;
  transportMessage: Partial<OpaqueTransportMessage>;
  validationErrors: Array<ValueError>;
  tags: Array<Tags>;
  telemetry: {
    traceId: string;
    spanId: string;
  };
}>;

export class BaseLogger implements Logger {
  minLevel: LoggingLevel;
  private output: LogFn;

  constructor(output: LogFn, minLevel: LoggingLevel = 'info') {
    this.minLevel = minLevel;
    this.output = output;
  }

  debug(msg: string, metadata?: MessageMetadata) {
    if (LoggingLevels[this.minLevel] <= LoggingLevels.debug) {
      this.output(msg, metadata ?? {}, 'debug');
    }
  }

  info(msg: string, metadata?: MessageMetadata) {
    if (LoggingLevels[this.minLevel] <= LoggingLevels.info) {
      this.output(msg, metadata ?? {}, 'info');
    }
  }

  warn(msg: string, metadata?: MessageMetadata) {
    if (LoggingLevels[this.minLevel] <= LoggingLevels.warn) {
      this.output(msg, metadata ?? {}, 'warn');
    }
  }

  error(msg: string, metadata?: MessageMetadata) {
    if (LoggingLevels[this.minLevel] <= LoggingLevels.error) {
      this.output(msg, metadata ?? {}, 'error');
    }
  }
}

export const stringLogger: LogFn = (msg, ctx, level = 'info') => {
  const from = ctx?.clientId ? `${ctx.clientId} -- ` : '';
  console.log(`[river:${level}] ${from}${msg}`);
};

const colorMap = {
  debug: '\u001b[34m',
  info: '\u001b[32m',
  warn: '\u001b[33m',
  error: '\u001b[31m',
};

export const coloredStringLogger: LogFn = (msg, ctx, level = 'info') => {
  const color = colorMap[level];
  const from = ctx?.clientId ? `${ctx.clientId} -- ` : '';
  console.log(`[river:${color}${level}\u001b[0m] ${from}${msg}`);
};

export const jsonLogger: LogFn = (msg, ctx, level) => {
  console.log(JSON.stringify({ msg, ctx, level }));
};

export const createLogProxy = (log: Logger) => ({
  debug: cleanedLogFn(log.debug.bind(log)),
  info: cleanedLogFn(log.info.bind(log)),
  warn: cleanedLogFn(log.warn.bind(log)),
  error: cleanedLogFn(log.error.bind(log)),
});<|MERGE_RESOLUTION|>--- conflicted
+++ resolved
@@ -21,11 +21,8 @@
 export type Tags =
   | 'invariant-violation'
   | 'state-transition'
-<<<<<<< HEAD
-  | 'invalid-request';
-=======
+  | 'invalid-request'
   | 'unhealthy-session';
->>>>>>> 1514171d
 
 const cleanedLogFn = (log: LogFn) => {
   return (msg: string, metadata?: MessageMetadata) => {
