--- conflicted
+++ resolved
@@ -18,11 +18,10 @@
   [key in LoggingLevel]: (msg: string, metadata?: MessageMetadata) => void;
 };
 
-<<<<<<< HEAD
-export type Tags = 'invariant-violation' | 'invalid-request';
-=======
-export type Tags = 'invariant-violation' | 'state-transition';
->>>>>>> 72e4fc8d
+export type Tags =
+  | 'invariant-violation'
+  | 'state-transition'
+  | 'invalid-request';
 
 const cleanedLogFn = (log: LogFn) => {
   return (msg: string, metadata?: MessageMetadata) => {
